--- conflicted
+++ resolved
@@ -91,12 +91,7 @@
             os.remove(f)
 
     # Create model
-<<<<<<< HEAD
-    model = Model(opt.cfg, nc=data_dict['nc']).to(device)
-=======
-    model = Model(opt.cfg).to(rank)
-    assert model.md['nc'] == nc, '%s nc=%g classes but %s nc=%g classes' % (opt.data, nc, opt.cfg, model.md['nc'])
->>>>>>> bf8f669a
+    model = Model(opt.cfg, nc=data_dict['nc']).to(rank)
 
     # Image sizes
     gs = int(max(model.stride))  # grid size (max stride)
