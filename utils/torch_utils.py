--- conflicted
+++ resolved
@@ -190,32 +190,16 @@
         self.updates += 1
         d = self.decay(self.updates)
         with torch.no_grad():
-<<<<<<< HEAD
             msd = model.module.state_dict() if hasattr(model, 'module') else model.state_dict()
             esd = self.ema.module.state_dict() if hasattr(self.ema, 'module') else self.ema.state_dict()
-=======
-            if is_parallel(model):
-                msd, esd = model.module.state_dict(), self.ema.module.state_dict()
-            else:
-                msd, esd = model.state_dict(), self.ema.state_dict()
->>>>>>> 3bdea3f6
-
             for k, v in esd.items():
                 if v.dtype.is_floating_point:
                     v *= d
                     v += (1. - d) * msd[k].detach()
 
     def update_attr(self, model):
-<<<<<<< HEAD
         # Assign attributes (which may change during training)
         for k in model.__dict__.keys():
-            if not k.startswith('_') and not isinstance(getattr(model, k), 
-                (torch.distributed.ProcessGroupNCCL, torch.distributed.Reducer)):
-                setattr(self.ema, k, getattr(model, k))
-=======
-        # Update class attributes
-        ema = self.ema.module if is_parallel(model) else self.ema
-        for k, v in model.__dict__.items():
-            if not k.startswith('_') and k != 'module':
-                setattr(ema, k, v)
->>>>>>> 3bdea3f6
+            if not k.startswith('_') and (k != 'module' or not isinstance(getattr(model, k), 
+                (torch.distributed.ProcessGroupNCCL, torch.distributed.Reducer))):
+                setattr(self.ema, k, getattr(model, k))