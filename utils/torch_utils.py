--- conflicted
+++ resolved
@@ -207,37 +207,25 @@
     def update(self, model):
         # Update EMA parameters
         with torch.no_grad():
-<<<<<<< HEAD
+            self.updates += 1
+            d = self.decay(self.updates)
+
             msd = model.module.state_dict() if hasattr(model, 'module') else model.state_dict()
             esd = self.ema.module.state_dict() if hasattr(self.ema, 'module') else self.ema.state_dict()
             for k, v in esd.items():
-=======
-            self.updates += 1
-            d = self.decay(self.updates)
-
-            msd = model.module.state_dict() if is_parallel(model) else model.state_dict()  # model state_dict
-            for k, v in self.ema.state_dict().items():
->>>>>>> 121d90b3
                 if v.dtype.is_floating_point:
                     v *= d
                     v += (1. - d) * msd[k].detach()
 
     def update_attr(self, model):
-<<<<<<< HEAD
         # Assign attributes (which may change during training)
-        for k in model.__dict__.keys():
+        for k, v in model.__dict__.items():
             # TODO: This is uglyy. Custom attributes should have some specific naming strategy.
-            if not (k.startswith('_') or k == 'module' or
-                isinstance(getattr(model, k), (torch.distributed.ProcessGroupNCCL, torch.distributed.Reducer))):
+            if not (k.startswith('_') or k in ["process_group", "reducer"] or
+                isinstance(v, (torch.distributed.ProcessGroupNCCL, torch.distributed.Reducer))):
                 try:
-                    pickle.dumps(getattr(model, k))
+                    pickle.dumps(v)
                 except Exception:
                     continue
                 else:
-                    setattr(self.ema, k, getattr(model, k))
-=======
-        # Update EMA attributes
-        for k, v in model.__dict__.items():
-            if not k.startswith('_') and k not in ["process_group", "reducer"]:
-                setattr(self.ema, k, v)
->>>>>>> 121d90b3
+                    setattr(self.ema, k, v)